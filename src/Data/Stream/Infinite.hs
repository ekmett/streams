{-# LANGUAGE PatternGuards #-}
{-# LANGUAGE TypeFamilies #-}
{-# LANGUAGE CPP #-}
#if defined(__GLASGOW_HASKELL__) && __GLASGOW_HASKELL__ >= 702
{-# LANGUAGE Trustworthy #-}
#endif
-----------------------------------------------------------------------------
-- |
-- Module      :  Data.Stream.Infinite
-- Copyright   :  (C) 2011 Edward Kmett,
--                (C) 2007-2010 Wouter Swierstra, Bas van Dijk
-- License     :  BSD-style (see the file LICENSE)
--
-- Maintainer  :  Edward Kmett <ekmett@gmail.com>
-- Stability   :  provisional
-- Portability :  portable (Haskell 2010)
--
----------------------------------------------------------------------------
module Data.Stream.Infinite (
   -- * The type of streams
     Stream(..)
   -- * Basic functions
   , tail   -- :: Stream a -> Stream a
   , inits  -- :: Stream a -> Stream [a]
   , prepend -- :: [a] -> Stream a -> Stream a
   , concat -- :: Stream [a] -> Stream a
   -- * Stream transformations
   , intersperse -- :: a -> Stream a -> Stream
   , interleave  -- :: Stream a -> Stream a -> Stream a
   , scanl       -- :: (b -> a -> b) -> b -> Stream a -> Stream b
   , scanl'      -- :: (b -> a -> b) -> b -> Stream a -> Stream b
   , scanl1      -- :: (a -> a -> a) -> Stream a -> Stream a
   , scanl1'     -- :: (a -> a -> a) -> Stream a -> Stream a
   , transpose   -- :: Stream (Stream a) -> Stream (Stream a)
   -- * Building streams
   , iterate     -- :: (a -> a) -> a -> Stream a
   , cycle       -- :: NonEmpty a -> Stream a
   , unfold      -- :: (a -> (b, a)) -> a -> Stream b
   -- * Extracting sublists
   , take        -- :: Int -> Stream a -> [a]
   , drop        -- :: Int -> Stream a -> Stream a
   , splitAt     -- :: Int -> Stream a -> ([a],Stream a)
   , takeWhile   -- :: (a -> Bool) -> Stream a -> [a]
   , dropWhile   -- :: (a -> Bool) -> Stream a -> Stream a
   , span        -- :: (a -> Bool) -> Stream a -> ([a], Stream a)
   , break       -- :: (a -> Bool) -> Stream a -> ([a], Stream a)
   , filter      -- :: (a -> Bool) -> Stream a -> Stream a
   , partition   -- :: (a -> Bool) -> Stream a -> (Stream a, Stream a)
   , group       -- :: (a -> Bool) -> Stream a -> Stream (NonEmpty a)
   , groupBy     -- :: (a -> a -> Bool) -> Stream a -> Stream (NonEmpty a)
   -- * Sublist predicates
   , isPrefixOf  -- :: [a] -> Stream a -> Bool
   -- * Indexing streams
   , (!!)        -- :: Int -> Stream a -> a
   , elemIndex   -- :: Eq a => a -> Stream a -> Int
   , elemIndices -- :: Eq a => a -> Stream a -> Stream Int
   , findIndex   -- :: (a -> Bool) -> Stream a -> Int
   , findIndices -- :: (a -> Bool) -> Stream a -> Stream Int
   -- * Zipping and unzipping streams
   , zip         -- :: Stream a -> Stream b -> Stream (a, b)
   , zipWith     -- :: (a -> b -> c) -> Stream a -> Stream b -> Stream c
   , unzip       -- :: Functor f => f (a, b) -> (f a, f b)
   -- * Functions on streams of characters
   , words       -- :: Stream Char -> Stream String
   , unwords     -- :: Stream String -> Stream Char
   , lines       -- :: Stream Char -> Stream String
   , unlines     -- :: Stream String -> Stream Char
   ) where

import Prelude hiding
  ( tail, map, scanr, scanr1, scanl, scanl1
  , iterate, take, drop, takeWhile
  , dropWhile, repeat, cycle, filter
  , (!!), zip, unzip, zipWith, words
  , unwords, lines, unlines, break, span
  , splitAt, foldr, concat
  )

#if !(MIN_VERSION_base(4,8,0))
import Control.Applicative
#endif
import Control.Comonad
import Data.Char (isSpace)
import Data.Data
import Data.Functor.Apply
import Data.Functor.Extend
import Data.Functor.Rep
#if !(MIN_VERSION_base(4,8,0))
import Data.Semigroup
import Data.Traversable
#endif
import Data.Foldable hiding (concat)
import Data.Distributive
import Data.Semigroup.Traversable
import Data.Semigroup.Foldable
import Data.List.NonEmpty (NonEmpty(..))
import Data.Boring (Boring (..), Absurd (..))

data Stream a = a :> Stream a deriving
  ( Show
#ifdef LANGUAGE_DeriveDataTypeable
  , Data, Typeable
#endif
  )

infixr 5 :>

instance Functor Stream where
  fmap f (a :> as) = f a :> fmap f as
  b <$ _ = pure b

instance Distributive Stream where
  distribute w = fmap extract w :> distribute (fmap tail w)

instance Representable Stream where
  type Rep Stream = Int
  tabulate f      = unfold (\i -> (,) (f i) $! (i + 1)) 0
  index (x :> xs) n
    | n == 0    = x
    | n > 0     = xs !! (n - 1)
    | otherwise = error "Stream.!! negative argument"

<<<<<<< HEAD
-- | Extract the first element of the stream.
head :: Stream a -> a
head (x :> _) = x
=======
-- | @since 3.3.1
instance Boring a => Boring (Stream a) where
  boring = pure boring

-- | @since 3.3.1
instance Absurd a => Absurd (Stream a) where
  absurd = absurd . extract
>>>>>>> 5fedad90

-- | Extract the sequence following the head of the stream.
tail :: Stream a -> Stream a
tail (_ :> as) = as
{-# INLINE tail #-}

instance Extend Stream where
  duplicated = duplicate
  extended = extend

instance Comonad Stream where
  duplicate w = w :> duplicate (tail w)
  extend f w = f w :> extend f (tail w)
  extract (a :> _) = a

instance Apply Stream where
  (f :> fs) <.> (a :> as) = f a :> (fs <.> as)
  as        <.  _         = as
  _          .> bs        = bs

instance ComonadApply Stream where
  (f :> fs) <@> (a :> as) = f a :> (fs <@> as)
  as        <@  _         = as
  _          @> bs        = bs

instance Applicative Stream where
  pure a = as where as = a :> as
  (<*>) = (<.>)
  (<* ) = (<. )
  ( *>) = ( .>)

instance Foldable Stream where
  fold (m :> ms) = m `mappend` fold ms
  foldMap f (a :> as) = f a `mappend` foldMap f as
  foldr f0 _ = go f0 where go f (a :> as) = f a (go f as)
#if __GLASGOW_HASKELL__ > 710
  length _ = error "infinite length"
  null _ = False
#endif

instance Traversable Stream where
  traverse f ~(a :> as) = (:>) <$> f a <*> traverse f as

instance Foldable1 Stream

instance Traversable1 Stream where
  traverse1 f ~(a :> as) = (:>) <$> f a <.> traverse1 f as
  sequence1 ~(a :> as) = (:>) <$> a <.> sequence1 as

-- | The unfold function is similar to the unfold for lists. Note
-- there is no base case: all streams must be infinite.
unfold :: (a -> (b, a)) -> a -> Stream b
unfold f c | (x, d) <- f c = x :> unfold f d

instance Monad Stream where
  m >>= f = unfold (\(bs :> bss) -> (extract bs, tail <$> bss)) (fmap f m)
#if !(MIN_VERSION_base(4,11,0))
  return = pure
  _ >> bs = bs
#endif

-- | Interleave two Streams @xs@ and @ys@, alternating elements
-- from each list.
--
-- > [x1,x2,...] `interleave` [y1,y2,...] == [x1,y1,x2,y2,...]
interleave :: Stream a -> Stream a -> Stream a
interleave ~(x :> xs) ys = x :> interleave ys xs

-- | The 'inits' function takes a stream @xs@ and returns all the
-- finite prefixes of @xs@.
--
-- Note that this 'inits' is lazier then @Data.List.inits@:
--
-- > inits _|_ = [] ::: _|_
--
-- while for @Data.List.inits@:
--
-- > inits _|_ = _|_
inits :: Stream a -> Stream [a]
inits xs = [] :> ((extract xs :) <$> inits (tail xs))

-- | Prepend a list to a stream.
prepend :: Foldable f => f a -> Stream a -> Stream a
prepend xs ys = foldr (:>) ys xs

-- | Flatten a stream of lists into a stream.
concat :: Foldable f => Stream (f a) -> Stream a
concat = foldr prepend undefined

-- | @'intersperse' y xs@ creates an alternating stream of
-- elements from @xs@ and @y@.
intersperse :: a -> Stream a -> Stream a
intersperse y ~(x :> xs) = x :> y :> intersperse y xs

-- | 'scanl' yields a stream of successive reduced values from:
--
-- > scanl f z [x1, x2, ...] == [z, z `f` x1, (z `f` x1) `f` x2, ...]
scanl :: (a -> b -> a) -> a -> Stream b -> Stream a
scanl f z ~(x :> xs) = z :> scanl f (f z x) xs

-- | 'scanl' yields a stream of successive reduced values from:
--
-- > scanl f z [x1, x2, ...] == [z, z `f` x1, (z `f` x1) `f` x2, ...]
scanl' :: (a -> b -> a) -> a -> Stream b -> Stream a
scanl' f z ~(x :> xs) = z :> (scanl' f $! f z x) xs

-- | 'scanl1' is a variant of 'scanl' that has no starting value argument:
--
-- > scanl1 f [x1, x2, ...] == [x1, x1 `f` x2, ...]
scanl1 :: (a -> a -> a) -> Stream a -> Stream a
scanl1 f ~(x :> xs) = scanl f x xs

-- | @scanl1'@ is a strict 'scanl' that has no starting value.
scanl1' :: (a -> a -> a) -> Stream a -> Stream a
scanl1' f ~(x :> xs) = scanl' f x xs

-- | 'transpose' computes the transposition of a stream of streams.
transpose :: Stream (Stream a) -> Stream (Stream a)
transpose ~((x :> xs) :> yss) =
  (x :> (extract <$> yss)) :> transpose (xs :> (tail <$> yss))

-- | @'iterate' f x@ produces the infinite sequence
-- of repeated applications of @f@ to @x@.
--
-- > iterate f x = [x, f x, f (f x), ..]
iterate :: (a -> a) -> a -> Stream a
iterate f x = x :> iterate f (f x)

-- | @'cycle' xs@ returns the infinite repetition of @xs@:
--
-- > cycle [1,2,3] = Cons 1 (Cons 2 (Cons 3 (Cons 1 (Cons 2 ...
cycle :: NonEmpty a -> Stream a
cycle xs = ys where ys = foldr (:>) ys xs

-- | @'take' n xs@ returns the first @n@ elements of @xs@.
--
-- /Beware/: passing a negative integer as the first argument will
-- cause an error.
take :: Int -> Stream a -> [a]
take n ~(x :> xs)
  | n == 0 = []
  | n > 0 = x : take (n - 1) xs
  | otherwise = error "Stream.take: negative argument"

-- | @'drop' n xs@ drops the first @n@ elements off the front of
-- the sequence @xs@.
--
-- /Beware/: passing a negative integer as the first argument will
-- cause an error.
drop :: Int -> Stream a -> Stream a
drop n xs
  | n == 0 = xs
  | n > 0 = drop (n - 1) (tail xs)
  | otherwise = error "Stream.drop: negative argument"

-- | @'splitAt' n xs@ returns a pair consisting of the prefix of
-- @xs@ of length @n@ and the remaining stream immediately following
-- this prefix.
--
-- /Beware/: passing a negative integer as the first argument will
-- cause an error.
splitAt :: Int -> Stream a -> ([a],Stream a)
splitAt n xs
  | n == 0 = ([],xs)
  | n > 0, (prefix, rest) <- splitAt (n - 1) (tail xs) = (extract xs : prefix, rest)
  | otherwise = error "Stream.splitAt: negative argument"

-- | @'takeWhile' p xs@ returns the longest prefix of the stream
-- @xs@ for which the predicate @p@ holds.
takeWhile :: (a -> Bool) -> Stream a -> [a]
takeWhile p (x :> xs)
  | p x = x : takeWhile p xs
  | otherwise = []

-- | @'dropWhile' p xs@ returns the suffix remaining after
-- @'takeWhile' p xs@.
--
-- /Beware/: this function may diverge if every element of @xs@
-- satisfies @p@, e.g.  @dropWhile even (repeat 0)@ will loop.
dropWhile :: (a -> Bool) -> Stream a -> Stream a
dropWhile p ~(x :> xs)
  | p x = dropWhile p xs
  | otherwise = x :> xs

-- | @'span' p xs@ returns the longest prefix of @xs@ that satisfies
-- @p@, together with the remainder of the stream.
span :: (a -> Bool) -> Stream a -> ([a], Stream a)
span p xxs@(x :> xs)
  | p x, (ts, fs) <- span p xs = (x : ts, fs)
  | otherwise = ([], xxs)

-- | The 'break' @p@ function is equivalent to 'span' @not . p@.
break :: (a -> Bool) -> Stream a -> ([a], Stream a)
break p = span (not . p)

-- | @'filter' p xs@, removes any elements from @xs@ that do not satisfy @p@.
--
-- /Beware/: this function may diverge if there is no element of
-- @xs@ that satisfies @p@, e.g.  @filter odd (repeat 0)@ will loop.
filter :: (a -> Bool) -> Stream a -> Stream a
filter p ~(x :> xs)
  | p x       = x :> filter p xs
  | otherwise = filter p xs

-- | The 'partition' function takes a predicate @p@ and a stream
-- @xs@, and returns a pair of streams. The first stream corresponds
-- to the elements of @xs@ for which @p@ holds; the second stream
-- corresponds to the elements of @xs@ for which @p@ does not hold.
--
-- /Beware/: One of the elements of the tuple may be undefined. For
-- example, @fst (partition even (repeat 0)) == repeat 0@; on the
-- other hand @snd (partition even (repeat 0))@ is undefined.
partition :: (a -> Bool) -> Stream a -> (Stream a, Stream a)
partition p ~(x :> xs)
  | p x = (x :> ts, fs)
  | otherwise = (ts, x :> fs)
  where (ts, fs) = partition p xs

-- | The 'group' function takes a stream and returns a stream of
-- lists such that flattening the resulting stream is equal to the
-- argument.  Moreover, each sublist in the resulting stream
-- contains only equal elements.  For example,
--
-- > group $ cycle "Mississippi" = "M" ::: "i" ::: "ss" ::: "i" ::: "ss" ::: "i" ::: "pp" ::: "i" ::: "M" ::: "i" ::: ...
group :: Eq a => Stream a -> Stream (NonEmpty a)
group = groupBy (==)

groupBy :: (a -> a -> Bool) -> Stream a -> Stream (NonEmpty a)
groupBy eq ~(x :> ys)
  | (xs, zs) <- span (eq x) ys
  = (x :| xs) :> groupBy eq zs

-- | The 'isPrefix' function returns @True@ if the first argument is
-- a prefix of the second.
isPrefixOf :: Eq a => [a] -> Stream a -> Bool
isPrefixOf [] _ = True
isPrefixOf (y:ys) (x :> xs)
  | y == x    = isPrefixOf ys xs
  | otherwise = False

-- | @xs !! n@ returns the element of the stream @xs@ at index
-- @n@. Note that the head of the stream has index 0.
--
-- /Beware/: passing a negative integer as the first argument will cause
-- an error.
(!!) :: Stream a -> Int -> a
(!!) = index

-- | The 'elemIndex' function returns the index of the first element
-- in the given stream which is equal (by '==') to the query element,
--
-- /Beware/: @'elemIndex' x xs@ will diverge if none of the elements
-- of @xs@ equal @x@.
elemIndex :: Eq a => a -> Stream a -> Int
elemIndex x = findIndex (\y -> x == y)

-- | The 'elemIndices' function extends 'elemIndex', by returning the
-- indices of all elements equal to the query element, in ascending order.
--
-- /Beware/: 'elemIndices' @x@ @xs@ will diverge if any suffix of
-- @xs@ does not contain @x@.
elemIndices :: Eq a => a -> Stream a -> Stream Int
elemIndices x = findIndices (x==)

-- | The 'findIndex' function takes a predicate and a stream and returns
-- the index of the first element in the stream that satisfies the predicate,
--
-- /Beware/: 'findIndex' @p@ @xs@ will diverge if none of the elements of
-- @xs@ satisfy @p@.
findIndex :: (a -> Bool) -> Stream a -> Int
findIndex p = indexFrom 0
    where
    indexFrom ix (x :> xs)
      | p x       = ix
      | otherwise = (indexFrom $! (ix + 1)) xs

-- | The 'findIndices' function extends 'findIndex', by returning the
-- indices of all elements satisfying the predicate, in ascending
-- order.
--
-- /Beware/: 'findIndices' @p@ @xs@ will diverge if all the elements
-- of any suffix of @xs@ fails to satisfy @p@.
findIndices :: (a -> Bool) -> Stream a -> Stream Int
findIndices p = indicesFrom 0 where
  indicesFrom ix (x :> xs)
    | p x = ix :> ixs
    | otherwise = ixs
    where ixs = (indicesFrom $! (ix+1)) xs

-- | The 'zip' function takes two streams and returns a list of
-- corresponding pairs.
zip :: Stream a -> Stream b -> Stream (a,b)
zip ~(x :> xs) ~(y :> ys) = (x,y) :> zip xs ys

-- | The 'zipWith' function generalizes 'zip'. Rather than tupling
-- the functions, the elements are combined using the function
-- passed as the first argument to 'zipWith'.
zipWith :: (a -> b -> c) -> Stream a -> Stream b -> Stream c
zipWith f ~(x :> xs) ~(y :> ys) = f x y :> zipWith f xs ys

-- | The 'unzip' function is the inverse of the 'zip' function.
unzip :: Stream (a,b) -> (Stream a, Stream b)
unzip xs = (fst <$> xs, snd <$> xs)

-- | The 'words' function breaks a stream of characters into a
-- stream of words, which were delimited by white space.
--
-- /Beware/: if the stream of characters @xs@ does not contain white
-- space, accessing the tail of @words xs@ will loop.
words :: Stream Char -> Stream String
words xs | (w, ys) <- break isSpace xs = w :> words ys

-- | The 'unwords' function is an inverse operation to 'words'. It
-- joins words with separating spaces.
unwords :: Stream String -> Stream Char
unwords ~(x :> xs) = foldr (:>) (' ' :> unwords xs) x

-- | The 'lines' function breaks a stream of characters into a list
-- of strings at newline characters. The resulting strings do not
-- contain newlines.
--
-- /Beware/: if the stream of characters @xs@ does not contain
-- newline characters, accessing the tail of @lines xs@ will loop.
lines :: Stream Char -> Stream String
lines xs | (l, ys) <- break (== '\n') xs = l :> lines (tail ys)

-- | The 'unlines' function is an inverse operation to 'lines'. It
-- joins lines, after appending a terminating newline to each.
unlines :: Stream String -> Stream Char
unlines ~(x :> xs) = foldr (:>) ('\n' :> unlines xs) x<|MERGE_RESOLUTION|>--- conflicted
+++ resolved
@@ -120,11 +120,10 @@
     | n > 0     = xs !! (n - 1)
     | otherwise = error "Stream.!! negative argument"
 
-<<<<<<< HEAD
 -- | Extract the first element of the stream.
 head :: Stream a -> a
 head (x :> _) = x
-=======
+
 -- | @since 3.3.1
 instance Boring a => Boring (Stream a) where
   boring = pure boring
@@ -132,7 +131,6 @@
 -- | @since 3.3.1
 instance Absurd a => Absurd (Stream a) where
   absurd = absurd . extract
->>>>>>> 5fedad90
 
 -- | Extract the sequence following the head of the stream.
 tail :: Stream a -> Stream a
